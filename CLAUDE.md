--- conflicted
+++ resolved
@@ -8,172 +8,6 @@
 
 **Key Principle**: "Simple is my north star" - prioritize simplicity over features.
 
-<<<<<<< HEAD
----
-
-## Feature Development Workflow
-
-Use the `/FULL_WORKFLOW` command for any feature, bug fix, or enhancement:
-
-```
-/FULL_WORKFLOW
-```
-
-This orchestrates the complete development process:
-1. `/plan` - Analyze issue and create specification
-2. `/ref-gen` - Generate reference files (user confirms)
-3. `/test-gen` - Design and implement tests
-4. `/code` - Implement iteratively (10-20 cycles)
-5. `/review` - Code review + documentation review
-6. `/test-e2e` - Manual testing guide
-7. **IF PASS**: `/open-pr` (create PR)
-   **IF FAIL**: `/update-issue` (document problem, exit)
-
-Individual commands are also available for step-by-step work.
-
-See [shared-library](https://github.com/circuit-synth/shared-library) for complete command documentation.
-
----
-
-## Professional Quality Standards
-
-All work must meet professional software engineering standards:
-
-- **Testing**: 85%+ coverage, test-first development
-- **Type Safety**: mypy --strict (no Any types)
-- **Code Quality**: black, isort, ruff (automated linting)
-- **Security**: bandit, safety (automated scanning)
-- **CI/CD**: Automated enforcement on every PR
-- **Documentation**: Complete docstrings, examples, guides
-- **Writing**: Technical claims only (see Writing Style Guidelines below)
-
-See [PROFESSIONAL_QUALITY_STANDARDS.md](https://github.com/circuit-synth/claude-files-inventory/blob/main/PROFESSIONAL_QUALITY_STANDARDS.md) for detailed requirements.
-
----
-
-## CRITICAL: Writing Style Guidelines
-
-### ⛔ BANNED WORDS AND PHRASES
-
-**NEVER use these words in documentation, commits, or code comments:**
-
-- ❌ "professional" / "professional-grade"
-- ❌ "seamless" / "seamlessly"
-- ❌ "revolutionary" / "game-changing"
-- ❌ "industry-leading" / "world-class"
-- ❌ "cutting-edge" / "state-of-the-art"
-- ❌ "enterprise-ready" / "enterprise-grade"
-- ❌ "powerful" / "robust" (overused marketing terms)
-- ❌ "AI-powered" (the MCP server is NOT AI, it's just an API!)
-- ❌ "complete solution" / "comprehensive solution"
-- ❌ "next-generation" / "future-proof"
-
-### ✅ PREFERRED ALTERNATIVES
-
-Instead of marketing language, use **specific technical claims**:
-
-| ❌ Avoid | ✅ Use Instead |
-|---------|---------------|
-| "Professional Python library" | "Python library for reading and writing KiCAD files" |
-| "AI-powered circuit design" | "MCP server for programmatic schematic manipulation" |
-| "Seamless integration" | "Provides 15 MCP tools" or "Includes MCP server" |
-| "Professional component management" | "Object-oriented component collections" |
-| "Revolutionary approach" | "Tested against KiCAD reference files" |
-| "Complete MCP tool suite" | "MCP server with 15 tools" |
-| "Professional quality" | "Comprehensive validation" or "Error handling" |
-
-### 📝 WRITING TONE REQUIREMENTS
-
-**Write like an engineer sharing a useful tool, NOT a startup selling a product.**
-
-#### Good Technical Writing:
-- ✅ "Generates valid `.kicad_sch` files that open in KiCAD 7/8"
-- ✅ "Tested against KiCAD reference schematics"
-- ✅ "Object-oriented interface for components, wires, and labels"
-- ✅ "70+ tests verify format preservation"
-- ✅ "Includes MCP server with 15 tools"
-
-#### Bad Marketing Writing:
-- ❌ "Professional-grade schematic manipulation capabilities"
-- ❌ "Seamless AI development workflow"
-- ❌ "Revolutionary circuit design automation"
-- ❌ "Industry-leading format preservation"
-- ❌ "Complete MCP integration for AI-powered design"
-
-### 🚫 EMOJI USAGE POLICY
-
-**Section Headers**: NO emojis in section headers
-- ❌ `## 🎯 Core Features`
-- ✅ `## Core Features`
-
-**Feature Lists**: NO emoji bullets
-- ❌ `- **📋 Exact Format Preservation**: Byte-perfect output`
-- ✅ `- **Exact format preservation** - Output matches KiCAD's native formatting`
-
-**Documentation Links**: Book emoji (📖) is acceptable for "See documentation" links
-- ✅ `**📖 See [API Reference](docs/API_REFERENCE.md)**`
-
-**Code Comments**: NEVER use emojis in code
-- ❌ `# 🚀 Fast component lookup`
-- ✅ `# Fast component lookup using indexed cache`
-
-### 📋 SPECIFIC WRITING PATTERNS
-
-#### Feature Descriptions
-
-**BAD** (marketing-heavy):
-```markdown
-## 🎯 Core Features
-
-- **🏗️ Professional Component Management**: Industry-leading object-oriented collections with advanced search and validation
-- **⚡ High Performance**: Revolutionary caching system for seamless operations
-- **🤖 AI Agent Ready**: Complete MCP server for AI-powered circuit design
-```
-
-**GOOD** (technical, specific):
-```markdown
-## Core Features
-
-- **Exact format preservation** - Output matches KiCAD's native formatting byte-for-byte
-- **Simple API** - Object-oriented interface for components, wires, labels, and symbols
-- **Tested compatibility** - 70+ tests verify format preservation against KiCAD reference files
-- **MCP server** - 15 tools for programmatic schematic manipulation
-```
-
-#### MCP Server Description
-
-**BAD**:
-```markdown
-## 🤖 AI Agent Integration (MCP Server)
-
-**Complete MCP (Model Context Protocol) server** for AI-powered circuit design with seamless integration into your professional workflow.
-```
-
-**GOOD**:
-```markdown
-## MCP Server
-
-Includes an MCP (Model Context Protocol) server with 15 tools for programmatic schematic manipulation.
-```
-
-#### Use Case Descriptions
-
-**BAD**:
-```markdown
-With the MCP server, AI agents can now:
-- **Design complete circuits**: Revolutionary approach to circuit automation
-- **Build any circuit**: Seamless creation of professional-grade designs
-```
-
-**GOOD**:
-```markdown
-The MCP server provides tools for:
-- Adding components, creating connections, and labeling nets
-- Building circuits like voltage dividers, filters, and power supplies
-```
-
-=======
->>>>>>> cfe72c5f
 ## CRITICAL: KiCAD Coordinate System ⚠️
 
 ### 🔴 THE MOST IMPORTANT CONCEPT IN THIS LIBRARY
