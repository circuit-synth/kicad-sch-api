"""
Component symbol elements parser for KiCAD schematics.

Handles parsing and serialization of Component symbol elements.
"""

import logging
import uuid
from typing import Any, Dict, List, Optional

import sexpdata

from ...core.parsing_utils import parse_bool_property
from ...core.types import Point
from ..base import BaseElementParser

logger = logging.getLogger(__name__)


class SymbolParser(BaseElementParser):
    """Parser for Component symbol elements."""

    def __init__(self):
        """Initialize symbol parser."""
        super().__init__("symbol")

    def _parse_symbol(self, item: List[Any]) -> Optional[Dict[str, Any]]:
        """Parse a symbol (component) definition."""
        try:
            symbol_data = {
                "lib_id": None,
                "position": Point(0, 0),
                "rotation": 0,
                "uuid": None,
                "reference": None,
                "value": None,
                "footprint": None,
                "properties": {},
                "pins": [],
                "pin_uuids": {},  # Maps pin number to UUID
                "hidden_properties": set(),  # Properties with (hide yes) flag
                "in_bom": True,
                "on_board": True,
                "fields_autoplaced": True,
                "instances": [],
            }

            for sub_item in item[1:]:
                if not isinstance(sub_item, list) or len(sub_item) == 0:
                    continue

                element_type = (
                    str(sub_item[0]) if isinstance(sub_item[0], sexpdata.Symbol) else None
                )

                if element_type == "lib_id":
                    symbol_data["lib_id"] = sub_item[1] if len(sub_item) > 1 else None
                elif element_type == "at":
                    if len(sub_item) >= 3:
                        symbol_data["position"] = Point(float(sub_item[1]), float(sub_item[2]))
                        if len(sub_item) > 3:
                            symbol_data["rotation"] = float(sub_item[3])
                elif element_type == "uuid":
                    symbol_data["uuid"] = sub_item[1] if len(sub_item) > 1 else None
                elif element_type == "property":
                    prop_data = self._parse_property(sub_item)
                    if prop_data:
                        prop_name = prop_data.get("name")

                        # Store original S-expression for format preservation
                        sexp_key = f"__sexp_{prop_name}"
                        symbol_data["properties"][sexp_key] = sub_item

                        # Store parsed property dict for easy access (used by tests and API)
                        symbol_data["properties"][prop_name] = prop_data

                        # Check if property is hidden
                        if prop_data.get("hidden", False):
                            symbol_data["hidden_properties"].add(prop_name)

                        # Also extract standard properties to dedicated fields for backward compatibility
                        if prop_name == "Reference":
                            symbol_data["reference"] = prop_data.get("value")
                        elif prop_name == "Value":
                            symbol_data["value"] = prop_data.get("value")
                        elif prop_name == "Footprint":
                            symbol_data["footprint"] = prop_data.get("value")
                elif element_type == "in_bom":
                    symbol_data["in_bom"] = parse_bool_property(
                        sub_item[1] if len(sub_item) > 1 else None, default=True
                    )
                elif element_type == "on_board":
                    symbol_data["on_board"] = parse_bool_property(
                        sub_item[1] if len(sub_item) > 1 else None, default=True
                    )
                elif element_type == "fields_autoplaced":
                    symbol_data["fields_autoplaced"] = parse_bool_property(
                        sub_item[1] if len(sub_item) > 1 else None,
                        default=True
                    )
                elif element_type == "instances":
                    # Parse instances section
                    instances = self._parse_instances(sub_item)
                    if instances:
                        symbol_data["instances"] = instances
                elif element_type == "pin":
                    # Parse pin UUID: (pin "1" (uuid "..."))
                    pin_data = self._parse_pin_uuid(sub_item)
                    if pin_data:
                        pin_number = pin_data.get("number")
                        pin_uuid = pin_data.get("uuid")
                        if pin_number and pin_uuid:
                            symbol_data["pin_uuids"][pin_number] = pin_uuid

            return symbol_data

        except Exception as e:
            logger.warning(f"Error parsing symbol: {e}")
            return None

    def _update_property_hide_flag(self, property_sexp: List[Any], should_hide: bool) -> List[Any]:
        """
        Update the hide flag in a property S-expression.

        Args:
            property_sexp: Property S-expression list
            should_hide: True to add (hide yes), False to remove hide flag

        Returns:
            Updated property S-expression
        """
        # Make a copy to avoid modifying original
        prop = list(property_sexp)

        # Find effects section
        effects_index = None
        for i, item in enumerate(prop):
            if isinstance(item, list) and len(item) > 0:
                if isinstance(item[0], sexpdata.Symbol) and str(item[0]) == "effects":
                    effects_index = i
                    break

        if effects_index is None:
            # No effects section - if we need to hide, we'd need to create one
            # For now, just return as-is (this shouldn't happen with valid KiCAD files)
            return prop

        # Get effects section
        effects = list(prop[effects_index])

        # Find hide clause within effects
        hide_index = None
        for i, item in enumerate(effects):
            if isinstance(item, list) and len(item) > 0:
                if isinstance(item[0], sexpdata.Symbol) and str(item[0]) == "hide":
                    hide_index = i
                    break

        if should_hide:
            # Add hide flag if not present
            if hide_index is None:
                effects.append([sexpdata.Symbol("hide"), sexpdata.Symbol("yes")])
        else:
            # Remove hide flag if present
            if hide_index is not None:
                effects.pop(hide_index)

        # Update effects in property
        prop[effects_index] = effects

        return prop

    def _parse_property(self, item: List[Any]) -> Optional[Dict[str, Any]]:
        """Parse a property definition and extract all metadata.

        Returns dict with keys:
        - name: Property name
        - value: Property value
        - hidden: Whether property is hidden
        - at: Position tuple (x, y, rotation)
        - effects: Effects dict with font, justify, hide
        """
        if len(item) < 3:
            return None

        # Extract name and value
        prop_name = item[1] if len(item) > 1 else None
        prop_value = item[2] if len(item) > 2 else None

        # Initialize parsed data
        position = None
        is_hidden = False
        justify = None
        effects_dict = {}

        # Parse sub-elements (at, effects, etc.)
        for sub_item in item[3:]:
            if not isinstance(sub_item, list) or len(sub_item) == 0:
                continue

            element_type = str(sub_item[0]) if isinstance(sub_item[0], sexpdata.Symbol) else None

            if element_type == "at":
                # Parse position: (at x y rotation)
                if len(sub_item) >= 3:
                    x = float(sub_item[1])
                    y = float(sub_item[2])
                    rotation = float(sub_item[3]) if len(sub_item) > 3 else 0.0
                    position = [x, y, rotation]

            elif element_type == "effects":
                # Parse effects section
                for effect_item in sub_item[1:]:
                    if not isinstance(effect_item, list) or len(effect_item) == 0:
                        continue

                    effect_type = (
                        str(effect_item[0]) if isinstance(effect_item[0], sexpdata.Symbol) else None
                    )

                    if effect_type == "hide":
                        # Check if value is "yes"
                        if len(effect_item) > 1:
                            hide_value = str(effect_item[1])
                            is_hidden = hide_value.lower() in ["yes", "true"]
                        else:
                            # Just (hide) with no value defaults to yes
                            is_hidden = True
                        effects_dict["hide"] = "yes" if is_hidden else "no"

                    elif effect_type == "justify":
                        # Extract justify value: (justify left|right|center)
                        if len(effect_item) > 1:
                            justify = str(effect_item[1])
                            effects_dict["justify"] = justify

                    elif effect_type == "font":
                        # Store font info if needed
                        effects_dict["font"] = effect_item

        result = {
            "name": prop_name,
            "value": prop_value,
            "hidden": is_hidden,
        }

        if position is not None:
            result["at"] = position

        if effects_dict:
            result["effects"] = effects_dict

        return result

    def _parse_instances(self, item: List[Any]) -> List[Dict[str, Any]]:
        """
        Parse instances section from S-expression.

        Format:
        (instances
            (project "project_name"
                (path "/root_uuid/sheet_uuid"
                    (reference "R1")
                    (unit 1))))
        """
        from ...core.types import SymbolInstance

        instances = []

        for sub_item in item[1:]:
            if not isinstance(sub_item, list) or len(sub_item) == 0:
                continue

            element_type = str(sub_item[0]) if isinstance(sub_item[0], sexpdata.Symbol) else None

            if element_type == "project":
                # Parse project instance
                project = sub_item[1] if len(sub_item) > 1 else None

                # Find path section within project
                for project_sub in sub_item[2:]:
                    if not isinstance(project_sub, list) or len(project_sub) == 0:
                        continue

                    path_type = (
                        str(project_sub[0]) if isinstance(project_sub[0], sexpdata.Symbol) else None
                    )

                    if path_type == "path":
                        # Extract path value
                        path = project_sub[1] if len(project_sub) > 1 else "/"
                        reference = None
                        unit = 1

                        # Parse reference and unit from path subsections
                        for path_sub in project_sub[2:]:
                            if not isinstance(path_sub, list) or len(path_sub) == 0:
                                continue

                            path_sub_type = (
                                str(path_sub[0])
                                if isinstance(path_sub[0], sexpdata.Symbol)
                                else None
                            )

                            if path_sub_type == "reference":
                                reference = path_sub[1] if len(path_sub) > 1 else None
                            elif path_sub_type == "unit":
                                unit = int(path_sub[1]) if len(path_sub) > 1 else 1

                        # Create instance
                        if path and reference:
<<<<<<< HEAD
                            instance = SymbolInstance(path=path, reference=reference, unit=unit)
=======
                            instance = SymbolInstance(
                                path=path,
                                reference=reference,
                                unit=unit,
                                project=project if project is not None else ""
                            )
>>>>>>> ec363fee
                            instances.append(instance)

        return instances

    def _parse_pin_uuid(self, item: List[Any]) -> Optional[Dict[str, Any]]:
        """
        Parse pin UUID from S-expression.

        Format:
        (pin "1" (uuid "df660b58-5cdf-473e-8c0a-859cae977374"))

        Returns:
            Dict with 'number' and 'uuid' keys, or None if invalid
        """
        try:
            if len(item) < 2:
                return None

            # Pin number is the second element
            pin_number = str(item[1])

            # Look for uuid sub-element
            pin_uuid = None
            for sub_item in item[2:]:
                if not isinstance(sub_item, list) or len(sub_item) == 0:
                    continue

                element_type = (
                    str(sub_item[0]) if isinstance(sub_item[0], sexpdata.Symbol) else None
                )
                if element_type == "uuid":
                    pin_uuid = sub_item[1] if len(sub_item) > 1 else None
                    break

            if pin_number and pin_uuid:
                return {
                    "number": pin_number,
                    "uuid": pin_uuid,
                }

            return None

        except Exception as e:
            logger.warning(f"Error parsing pin UUID: {e}")
            return None

    def _symbol_to_sexp(self, symbol_data: Dict[str, Any], schematic_uuid: str = None) -> List[Any]:
        """Convert symbol to S-expression."""
        sexp = [sexpdata.Symbol("symbol")]

        if symbol_data.get("lib_id"):
            sexp.append([sexpdata.Symbol("lib_id"), symbol_data["lib_id"]])

        # Add position and rotation (preserve original format)
        pos = symbol_data.get("position", Point(0, 0))
        rotation = symbol_data.get("rotation", 0)
        # Format numbers as integers if they are whole numbers
        x = int(pos.x) if pos.x == int(pos.x) else pos.x
        y = int(pos.y) if pos.y == int(pos.y) else pos.y
        r = int(rotation) if rotation == int(rotation) else rotation
        # Always include rotation for format consistency with KiCAD
        sexp.append([sexpdata.Symbol("at"), x, y, r])

        # Add unit (required by KiCAD)
        unit = symbol_data.get("unit", 1)
        sexp.append([sexpdata.Symbol("unit"), unit])

        # Add simulation and board settings (required by KiCAD)
        sexp.append([sexpdata.Symbol("exclude_from_sim"), "no"])
        sexp.append([sexpdata.Symbol("in_bom"), "yes" if symbol_data.get("in_bom", True) else "no"])
        sexp.append(
            [sexpdata.Symbol("on_board"), "yes" if symbol_data.get("on_board", True) else "no"]
        )
        sexp.append([sexpdata.Symbol("dnp"), "no"])
        sexp.append([sexpdata.Symbol("fields_autoplaced"), "yes" if symbol_data.get("fields_autoplaced", True) else "no"])

        if symbol_data.get("uuid"):
            sexp.append([sexpdata.Symbol("uuid"), symbol_data["uuid"]])

        # Add properties with proper positioning and effects
        lib_id = symbol_data.get("lib_id", "")
        is_power_symbol = "power:" in lib_id
        rotation = symbol_data.get("rotation", 0)

        # Get hidden_properties set for visibility control
        hidden_props = symbol_data.get("hidden_properties", set())

        if symbol_data.get("reference"):
            # Check for preserved S-expression
            preserved_ref = symbol_data.get("properties", {}).get("__sexp_Reference")
            if preserved_ref:
                # Use preserved format but update value and hide flag
                ref_prop = list(preserved_ref)
                if len(ref_prop) >= 3:
                    ref_prop[2] = symbol_data["reference"]
                # Update hide flag based on hidden_properties set
                ref_should_hide = "Reference" in hidden_props
                ref_prop = self._update_property_hide_flag(ref_prop, ref_should_hide)
                sexp.append(ref_prop)
            else:
                # No preserved format - create new (for newly added components)
                # Default: hide for power symbols, otherwise visible
                ref_hide = (
                    "Reference" in hidden_props
                    if "Reference" in hidden_props or not is_power_symbol
                    else is_power_symbol
                )
                ref_prop = self._create_property_with_positioning(
<<<<<<< HEAD
                    "Reference",
                    symbol_data["reference"],
                    pos,
                    0,
                    "left",
                    hide=ref_hide,
                    rotation=rotation,
=======
                    "Reference", symbol_data["reference"], pos, 0, "left", hide=ref_hide, rotation=rotation, lib_id=lib_id
>>>>>>> ec363fee
                )
                sexp.append(ref_prop)

        if symbol_data.get("value"):
            # Check for preserved S-expression
            preserved_val = symbol_data.get("properties", {}).get("__sexp_Value")
            if preserved_val:
                # Use preserved format but update value and hide flag
                val_prop = list(preserved_val)
                if len(val_prop) >= 3:
                    val_prop[2] = symbol_data["value"]
                # Update hide flag based on hidden_properties set
                val_should_hide = "Value" in hidden_props
                val_prop = self._update_property_hide_flag(val_prop, val_should_hide)
                sexp.append(val_prop)
            else:
                # No preserved format - create new (for newly added components)
                val_hide = "Value" in hidden_props
                if is_power_symbol:
                    val_prop = self._create_power_symbol_value_property(
                        symbol_data["value"], pos, lib_id, rotation
                    )
                else:
                    val_prop = self._create_property_with_positioning(
<<<<<<< HEAD
                        "Value",
                        symbol_data["value"],
                        pos,
                        1,
                        "left",
                        hide=val_hide,
                        rotation=rotation,
=======
                        "Value", symbol_data["value"], pos, 1, "left", hide=val_hide, rotation=rotation, lib_id=lib_id
>>>>>>> ec363fee
                    )
                sexp.append(val_prop)

        footprint = symbol_data.get("footprint")
        if footprint is not None:  # Include empty strings but not None
            # Check for preserved S-expression
            preserved_fp = symbol_data.get("properties", {}).get("__sexp_Footprint")
            if preserved_fp:
                # Use preserved format but update value and hide flag
                fp_prop = list(preserved_fp)
                if len(fp_prop) >= 3:
                    fp_prop[2] = footprint
                # Update hide flag based on hidden_properties set
                fp_should_hide = "Footprint" in hidden_props
                fp_prop = self._update_property_hide_flag(fp_prop, fp_should_hide)
                sexp.append(fp_prop)
            else:
                # No preserved format - create new (for newly added components)
                # Default: Footprint is usually hidden
                fp_hide = "Footprint" in hidden_props if "Footprint" in hidden_props else True
                fp_prop = self._create_property_with_positioning(
                    "Footprint", footprint, pos, 2, "left", hide=fp_hide, lib_id=lib_id
                )
                sexp.append(fp_prop)

        # Standard properties that are typically hidden by KiCAD (unless explicitly made visible)
        STANDARD_HIDDEN_PROPS = {
            "Datasheet",
            "Description",
            "ki_keywords",
            "ki_description",
            "ki_fp_filters",
        }

        # Standard properties handled separately above
        STANDARD_PROPERTIES = {"Reference", "Value", "Footprint"}

        for prop_name, prop_value in symbol_data.get("properties", {}).items():
            # Skip internal preservation keys
            if prop_name.startswith("__sexp_"):
                continue

            # Skip standard properties (Reference, Value, Footprint) - already handled above
            if prop_name in STANDARD_PROPERTIES:
                continue

            # Extract actual value - prop_value might be a dict (parsed property) or string (legacy)
            if isinstance(prop_value, dict):
                actual_value = prop_value.get("value", "")
            else:
                actual_value = prop_value

            # Determine hide state:
            # 1. If explicitly in hidden_props -> hide
            # 2. Else if standard property -> default to hidden
            # 3. Else custom property -> default to visible
            if prop_name in hidden_props:
                should_hide = True
            elif prop_name in STANDARD_HIDDEN_PROPS:
                should_hide = True
            else:
                should_hide = False

            # Check if we have a preserved S-expression for this custom property
            preserved_prop = symbol_data.get("properties", {}).get(f"__sexp_{prop_name}")
            if preserved_prop:
                # Use preserved format but update value and hide flag
                prop = list(preserved_prop)
                if len(prop) >= 3:
                    # Re-escape quotes when saving
                    escaped_value = str(actual_value).replace('"', '\\"')
                    prop[2] = escaped_value

                # Update hide flag based on hidden_properties set
                prop = self._update_property_hide_flag(prop, should_hide)
                sexp.append(prop)
            else:
                # No preserved format - create new (for newly added properties)
                escaped_value = str(actual_value).replace('"', '\\"')
                prop = self._create_property_with_positioning(
                    prop_name, escaped_value, pos, 3, "left", hide=should_hide
                )
                sexp.append(prop)

        # Add pin UUID assignments (required by KiCAD)
        pin_uuids_dict = symbol_data.get("pin_uuids", {})
        pins_list = symbol_data.get("pins", [])

        # If we have stored pin UUIDs, use those (loaded from file)
        if pin_uuids_dict:
            for pin_number, pin_uuid in pin_uuids_dict.items():
                sexp.append(
                    [sexpdata.Symbol("pin"), str(pin_number), [sexpdata.Symbol("uuid"), pin_uuid]]
                )
        # Otherwise, generate UUIDs for pins from library definition (newly added components)
        elif pins_list:
            for pin in pins_list:
                pin_number = str(pin.number)
                pin_uuid = str(uuid.uuid4())
                sexp.append(
                    [sexpdata.Symbol("pin"), pin_number, [sexpdata.Symbol("uuid"), pin_uuid]]
                )

        # Add instances section (required by KiCAD)
        from ...core.config import config

        # HIERARCHICAL FIX: Check if user explicitly set instances
        # If so, preserve them exactly as-is (don't generate!)
        user_instances = symbol_data.get("instances")
        if user_instances:
            logger.debug(
                f"🔍 HIERARCHICAL FIX: Component {symbol_data.get('reference')} has {len(user_instances)} user-set instance(s)"
            )
            # Build instances sexp from user data
            instances_sexp = [sexpdata.Symbol("instances")]
            for inst in user_instances:
<<<<<<< HEAD
                project = inst.get("project", getattr(self, "project_name", "circuit"))
                path = inst.get("path", "/")
                reference = inst.get("reference", symbol_data.get("reference", "U?"))
                unit = inst.get("unit", 1)
=======
                # Handle both SymbolInstance objects and dicts for backward compatibility
                if hasattr(inst, 'project'):  # SymbolInstance object
                    project = inst.project
                    path = inst.path
                    reference = inst.reference
                    unit = inst.unit
                else:  # Dict (legacy)
                    project = inst.get('project', getattr(self, 'project_name', 'circuit'))
                    path = inst.get('path', '/')
                    reference = inst.get('reference', symbol_data.get('reference', 'U?'))
                    unit = inst.get('unit', 1)
>>>>>>> ec363fee

                logger.debug(
                    f"   Instance: project={project}, path={path}, ref={reference}, unit={unit}"
                )

                instances_sexp.append(
                    [
                        sexpdata.Symbol("project"),
                        project,
                        [
                            sexpdata.Symbol("path"),
                            path,  # PRESERVE user-set hierarchical path!
                            [sexpdata.Symbol("reference"), reference],
                            [sexpdata.Symbol("unit"), unit],
                        ],
                    ]
                )
            sexp.append(instances_sexp)
        else:
            # No user-set instances - generate default (backward compatibility)
            logger.debug(
                f"🔍 HIERARCHICAL FIX: Component {symbol_data.get('reference')} has NO user instances, generating default"
            )

            # Get project name from config or properties
            project_name = symbol_data.get("properties", {}).get("project_name")
            if not project_name:
                project_name = getattr(self, "project_name", config.defaults.project_name)

            # CRITICAL FIX: Use the FULL hierarchy_path from properties if available
            # For hierarchical schematics, this contains the complete path: /root_uuid/sheet_symbol_uuid/...
            # This ensures KiCad can properly annotate components in sub-sheets
            hierarchy_path = symbol_data.get("properties", {}).get("hierarchy_path")
            if hierarchy_path:
                # Use the full hierarchical path (includes root + all sheet symbols)
                instance_path = hierarchy_path
                logger.debug(
                    f"🔧 Using FULL hierarchy_path: {instance_path} for component {symbol_data.get('reference', 'unknown')}"
                )
            else:
                # Fallback: use root_uuid or schematic_uuid for flat designs
                root_uuid = (
                    symbol_data.get("properties", {}).get("root_uuid")
                    or schematic_uuid
                    or str(uuid.uuid4())
                )
                instance_path = f"/{root_uuid}"
                logger.debug(
                    f"🔧 Using root UUID path: {instance_path} for component {symbol_data.get('reference', 'unknown')}"
                )

            logger.debug(
                f"🔧 Component properties keys: {list(symbol_data.get('properties', {}).keys())}"
            )
            logger.debug(f"🔧 Using project name: '{project_name}'")

            sexp.append(
                [
                    sexpdata.Symbol("instances"),
                    [
                        sexpdata.Symbol("project"),
                        project_name,
                        [
                            sexpdata.Symbol("path"),
                            instance_path,
                            [sexpdata.Symbol("reference"), symbol_data.get("reference", "U?")],
                            [sexpdata.Symbol("unit"), symbol_data.get("unit", 1)],
                        ],
                    ],
                ]
            )

        return sexp

    def _create_property_with_positioning(
        self,
        prop_name: str,
        prop_value: str,
        component_pos: Point,
        offset_index: int,
        justify: str = "left",
        hide: bool = False,
        rotation: float = 0,
        lib_id: str = None,
    ) -> List[Any]:
        """Create a property with proper positioning and effects like KiCAD."""
        from ...core.property_positioning import get_property_position

        # Calculate property position using library-specific positioning
        if lib_id and prop_name in ["Reference", "Value", "Footprint"]:
            prop_x, prop_y, text_rotation = get_property_position(
                lib_id, prop_name, (component_pos.x, component_pos.y), rotation
            )
        else:
            # Fallback for custom properties or when lib_id not available
            from ...core.config import config
            prop_x, prop_y, text_rotation = config.get_property_position(
                prop_name, (component_pos.x, component_pos.y), offset_index, rotation
            )

        # Build effects section based on hide status
        effects = [
            sexpdata.Symbol("effects"),
            [sexpdata.Symbol("font"), [sexpdata.Symbol("size"), 1.27, 1.27]],
        ]

        # Only add justify for visible properties or Reference/Value
        if not hide or prop_name in ["Reference", "Value"]:
            effects.append([sexpdata.Symbol("justify"), sexpdata.Symbol(justify)])

        if hide:
            effects.append([sexpdata.Symbol("hide"), sexpdata.Symbol("yes")])

        prop_sexp = [
            sexpdata.Symbol("property"),
            prop_name,
            prop_value,
            [
                sexpdata.Symbol("at"),
                round(prop_x, 4) if prop_x != int(prop_x) else int(prop_x),
                round(prop_y, 4) if prop_y != int(prop_y) else int(prop_y),
                text_rotation,
            ],
            effects,
        ]

        return prop_sexp

    def _create_power_symbol_value_property(
        self, value: str, component_pos: Point, lib_id: str, rotation: float = 0
    ) -> List[Any]:
        """Create Value property for power symbols with correct positioning.

        Matches circuit-synth power_symbol_positioning.py logic exactly.
        """
        offset = 5.08  # KiCad standard offset
        is_gnd_type = "GND" in lib_id.upper() or "VSS" in lib_id.upper()

        # Rotation-aware positioning (matching circuit-synth logic)
        if rotation == 0:
            if is_gnd_type:
                prop_x, prop_y = (
                    component_pos.x,
                    component_pos.y + offset,
                )  # GND points down, text below
            else:
                prop_x, prop_y = (
                    component_pos.x,
                    component_pos.y - offset,
                )  # VCC points up, text above
        elif rotation == 90:
            if is_gnd_type:
                prop_x, prop_y = component_pos.x - offset, component_pos.y  # GND left, text left
            else:
                prop_x, prop_y = component_pos.x + offset, component_pos.y  # VCC right, text right
        elif rotation == 180:
            if is_gnd_type:
                prop_x, prop_y = (
                    component_pos.x,
                    component_pos.y - offset,
                )  # GND inverted up, text above
            else:
                prop_x, prop_y = (
                    component_pos.x,
                    component_pos.y + offset,
                )  # VCC inverted down, text below
        elif rotation == 270:
            if is_gnd_type:
                prop_x, prop_y = component_pos.x + offset, component_pos.y  # GND right, text right
            else:
                prop_x, prop_y = component_pos.x - offset, component_pos.y  # VCC left, text left
        else:
            # Fallback for non-standard rotations
            prop_x, prop_y = component_pos.x, (
                component_pos.y - offset if not is_gnd_type else component_pos.y + offset
            )

        prop_sexp = [
            sexpdata.Symbol("property"),
            "Value",
            value,
            [
                sexpdata.Symbol("at"),
                round(prop_x, 4) if prop_x != int(prop_x) else int(prop_x),
                round(prop_y, 4) if prop_y != int(prop_y) else int(prop_y),
                0,
            ],
            [
                sexpdata.Symbol("effects"),
                [sexpdata.Symbol("font"), [sexpdata.Symbol("size"), 1.27, 1.27]],
            ],
        ]

        return prop_sexp<|MERGE_RESOLUTION|>--- conflicted
+++ resolved
@@ -310,16 +310,12 @@
 
                         # Create instance
                         if path and reference:
-<<<<<<< HEAD
-                            instance = SymbolInstance(path=path, reference=reference, unit=unit)
-=======
                             instance = SymbolInstance(
                                 path=path,
                                 reference=reference,
                                 unit=unit,
-                                project=project if project is not None else ""
+                                project=project if project is not None else "",
                             )
->>>>>>> ec363fee
                             instances.append(instance)
 
         return instances
@@ -428,7 +424,6 @@
                     else is_power_symbol
                 )
                 ref_prop = self._create_property_with_positioning(
-<<<<<<< HEAD
                     "Reference",
                     symbol_data["reference"],
                     pos,
@@ -436,9 +431,7 @@
                     "left",
                     hide=ref_hide,
                     rotation=rotation,
-=======
-                    "Reference", symbol_data["reference"], pos, 0, "left", hide=ref_hide, rotation=rotation, lib_id=lib_id
->>>>>>> ec363fee
+                    lib_id=lib_id,
                 )
                 sexp.append(ref_prop)
 
@@ -463,7 +456,6 @@
                     )
                 else:
                     val_prop = self._create_property_with_positioning(
-<<<<<<< HEAD
                         "Value",
                         symbol_data["value"],
                         pos,
@@ -471,9 +463,7 @@
                         "left",
                         hide=val_hide,
                         rotation=rotation,
-=======
-                        "Value", symbol_data["value"], pos, 1, "left", hide=val_hide, rotation=rotation, lib_id=lib_id
->>>>>>> ec363fee
+                        lib_id=lib_id,
                     )
                 sexp.append(val_prop)
 
@@ -590,24 +580,17 @@
             # Build instances sexp from user data
             instances_sexp = [sexpdata.Symbol("instances")]
             for inst in user_instances:
-<<<<<<< HEAD
-                project = inst.get("project", getattr(self, "project_name", "circuit"))
-                path = inst.get("path", "/")
-                reference = inst.get("reference", symbol_data.get("reference", "U?"))
-                unit = inst.get("unit", 1)
-=======
                 # Handle both SymbolInstance objects and dicts for backward compatibility
-                if hasattr(inst, 'project'):  # SymbolInstance object
+                if hasattr(inst, "project"):  # SymbolInstance object
                     project = inst.project
                     path = inst.path
                     reference = inst.reference
                     unit = inst.unit
                 else:  # Dict (legacy)
-                    project = inst.get('project', getattr(self, 'project_name', 'circuit'))
-                    path = inst.get('path', '/')
-                    reference = inst.get('reference', symbol_data.get('reference', 'U?'))
-                    unit = inst.get('unit', 1)
->>>>>>> ec363fee
+                    project = inst.get("project", getattr(self, "project_name", "circuit"))
+                    path = inst.get("path", "/")
+                    reference = inst.get("reference", symbol_data.get("reference", "U?"))
+                    unit = inst.get("unit", 1)
 
                 logger.debug(
                     f"   Instance: project={project}, path={path}, ref={reference}, unit={unit}"
