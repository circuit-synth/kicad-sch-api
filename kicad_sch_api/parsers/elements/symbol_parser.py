"""
Component symbol elements parser for KiCAD schematics.

Handles parsing and serialization of Component symbol elements.
"""

import logging
import uuid
from typing import Any, Dict, List, Optional

import sexpdata

from ...core.parsing_utils import parse_bool_property
from ...core.types import Point
from ..base import BaseElementParser

logger = logging.getLogger(__name__)


class SymbolParser(BaseElementParser):
    """Parser for Component symbol elements."""

    def __init__(self):
        """Initialize symbol parser."""
        super().__init__("symbol")

    def _parse_symbol(self, item: List[Any]) -> Optional[Dict[str, Any]]:
        """Parse a symbol (component) definition."""
        try:
            symbol_data = {
                "lib_id": None,
                "position": Point(0, 0),
                "rotation": 0,
                "uuid": None,
                "reference": None,
                "value": None,
                "footprint": None,
                "properties": {},
                "pins": [],
                "pin_uuids": {},  # Maps pin number to UUID
                "hidden_properties": set(),  # Properties with (hide yes) flag
                "in_bom": True,
                "on_board": True,
                "fields_autoplaced": True,
                "instances": [],
            }

            for sub_item in item[1:]:
                if not isinstance(sub_item, list) or len(sub_item) == 0:
                    continue

                element_type = (
                    str(sub_item[0]) if isinstance(sub_item[0], sexpdata.Symbol) else None
                )

                if element_type == "lib_id":
                    symbol_data["lib_id"] = sub_item[1] if len(sub_item) > 1 else None
                elif element_type == "at":
                    if len(sub_item) >= 3:
                        symbol_data["position"] = Point(float(sub_item[1]), float(sub_item[2]))
                        if len(sub_item) > 3:
                            symbol_data["rotation"] = float(sub_item[3])
                elif element_type == "uuid":
                    symbol_data["uuid"] = sub_item[1] if len(sub_item) > 1 else None
                elif element_type == "property":
                    prop_data = self._parse_property(sub_item)
                    if prop_data:
                        prop_name = prop_data.get("name")

                        # Store original S-expression for format preservation
                        sexp_key = f"__sexp_{prop_name}"
                        symbol_data["properties"][sexp_key] = sub_item

                        # Store parsed property dict for easy access (used by tests and API)
                        symbol_data["properties"][prop_name] = prop_data

                        # Check if property is hidden
                        if prop_data.get("hidden", False):
                            symbol_data["hidden_properties"].add(prop_name)

                        # Also extract standard properties to dedicated fields for backward compatibility
                        if prop_name == "Reference":
                            symbol_data["reference"] = prop_data.get("value")
                        elif prop_name == "Value":
                            symbol_data["value"] = prop_data.get("value")
                        elif prop_name == "Footprint":
                            symbol_data["footprint"] = prop_data.get("value")
                elif element_type == "in_bom":
                    symbol_data["in_bom"] = parse_bool_property(
                        sub_item[1] if len(sub_item) > 1 else None, default=True
                    )
                elif element_type == "on_board":
                    symbol_data["on_board"] = parse_bool_property(
                        sub_item[1] if len(sub_item) > 1 else None, default=True
<<<<<<< HEAD
=======
                    )
                elif element_type == "fields_autoplaced":
                    symbol_data["fields_autoplaced"] = parse_bool_property(
                        sub_item[1] if len(sub_item) > 1 else None,
                        default=True
>>>>>>> 3a5c864c
                    )
                elif element_type == "instances":
                    # Parse instances section
                    instances = self._parse_instances(sub_item)
                    if instances:
                        symbol_data["instances"] = instances
                elif element_type == "pin":
                    # Parse pin UUID: (pin "1" (uuid "..."))
                    pin_data = self._parse_pin_uuid(sub_item)
                    if pin_data:
                        pin_number = pin_data.get("number")
                        pin_uuid = pin_data.get("uuid")
                        if pin_number and pin_uuid:
                            symbol_data["pin_uuids"][pin_number] = pin_uuid

            return symbol_data

        except Exception as e:
            logger.warning(f"Error parsing symbol: {e}")
            return None

<<<<<<< HEAD
=======
    def _update_property_hide_flag(self, property_sexp: List[Any], should_hide: bool) -> List[Any]:
        """
        Update the hide flag in a property S-expression.

        Args:
            property_sexp: Property S-expression list
            should_hide: True to add (hide yes), False to remove hide flag

        Returns:
            Updated property S-expression
        """
        # Make a copy to avoid modifying original
        prop = list(property_sexp)

        # Find effects section
        effects_index = None
        for i, item in enumerate(prop):
            if isinstance(item, list) and len(item) > 0:
                if isinstance(item[0], sexpdata.Symbol) and str(item[0]) == "effects":
                    effects_index = i
                    break

        if effects_index is None:
            # No effects section - if we need to hide, we'd need to create one
            # For now, just return as-is (this shouldn't happen with valid KiCAD files)
            return prop

        # Get effects section
        effects = list(prop[effects_index])

        # Find hide clause within effects
        hide_index = None
        for i, item in enumerate(effects):
            if isinstance(item, list) and len(item) > 0:
                if isinstance(item[0], sexpdata.Symbol) and str(item[0]) == "hide":
                    hide_index = i
                    break

        if should_hide:
            # Add hide flag if not present
            if hide_index is None:
                effects.append([sexpdata.Symbol("hide"), sexpdata.Symbol("yes")])
        else:
            # Remove hide flag if present
            if hide_index is not None:
                effects.pop(hide_index)

        # Update effects in property
        prop[effects_index] = effects

        return prop

>>>>>>> 3a5c864c
    def _parse_property(self, item: List[Any]) -> Optional[Dict[str, Any]]:
        """Parse a property definition and extract all metadata.

        Returns dict with keys:
        - name: Property name
        - value: Property value
        - hidden: Whether property is hidden
        - at: Position tuple (x, y, rotation)
        - effects: Effects dict with font, justify, hide
        """
        if len(item) < 3:
            return None

        # Extract name and value
        prop_name = item[1] if len(item) > 1 else None
        prop_value = item[2] if len(item) > 2 else None

        # Initialize parsed data
        position = None
        is_hidden = False
        justify = None
        effects_dict = {}

        # Parse sub-elements (at, effects, etc.)
        for sub_item in item[3:]:
            if not isinstance(sub_item, list) or len(sub_item) == 0:
                continue

            element_type = str(sub_item[0]) if isinstance(sub_item[0], sexpdata.Symbol) else None

            if element_type == "at":
                # Parse position: (at x y rotation)
                if len(sub_item) >= 3:
                    x = float(sub_item[1])
                    y = float(sub_item[2])
                    rotation = float(sub_item[3]) if len(sub_item) > 3 else 0.0
                    position = [x, y, rotation]

            elif element_type == "effects":
                # Parse effects section
                for effect_item in sub_item[1:]:
                    if not isinstance(effect_item, list) or len(effect_item) == 0:
                        continue

                    effect_type = (
                        str(effect_item[0]) if isinstance(effect_item[0], sexpdata.Symbol) else None
                    )

                    if effect_type == "hide":
                        # Check if value is "yes"
                        if len(effect_item) > 1:
                            hide_value = str(effect_item[1])
                            is_hidden = hide_value.lower() in ["yes", "true"]
                        else:
                            # Just (hide) with no value defaults to yes
                            is_hidden = True
                        effects_dict["hide"] = "yes" if is_hidden else "no"

                    elif effect_type == "justify":
                        # Extract justify value: (justify left|right|center)
                        if len(effect_item) > 1:
                            justify = str(effect_item[1])
                            effects_dict["justify"] = justify

                    elif effect_type == "font":
                        # Store font info if needed
                        effects_dict["font"] = effect_item

        result = {
            "name": prop_name,
            "value": prop_value,
            "hidden": is_hidden,
        }

        if position is not None:
            result["at"] = position

        if effects_dict:
            result["effects"] = effects_dict

        return result

    def _parse_instances(self, item: List[Any]) -> List[Dict[str, Any]]:
        """
        Parse instances section from S-expression.

        Format:
        (instances
            (project "project_name"
                (path "/root_uuid/sheet_uuid"
                    (reference "R1")
                    (unit 1))))
        """
        from ...core.types import SymbolInstance

        instances = []

        for sub_item in item[1:]:
            if not isinstance(sub_item, list) or len(sub_item) == 0:
                continue

            element_type = str(sub_item[0]) if isinstance(sub_item[0], sexpdata.Symbol) else None

            if element_type == "project":
                # Parse project instance
                project = sub_item[1] if len(sub_item) > 1 else None

                # Find path section within project
                for project_sub in sub_item[2:]:
                    if not isinstance(project_sub, list) or len(project_sub) == 0:
                        continue

                    path_type = (
                        str(project_sub[0]) if isinstance(project_sub[0], sexpdata.Symbol) else None
                    )

                    if path_type == "path":
                        # Extract path value
                        path = project_sub[1] if len(project_sub) > 1 else "/"
                        reference = None
                        unit = 1

                        # Parse reference and unit from path subsections
                        for path_sub in project_sub[2:]:
                            if not isinstance(path_sub, list) or len(path_sub) == 0:
                                continue

                            path_sub_type = (
                                str(path_sub[0])
                                if isinstance(path_sub[0], sexpdata.Symbol)
                                else None
                            )

                            if path_sub_type == "reference":
                                reference = path_sub[1] if len(path_sub) > 1 else None
                            elif path_sub_type == "unit":
                                unit = int(path_sub[1]) if len(path_sub) > 1 else 1

                        # Create instance
                        if path and reference:
<<<<<<< HEAD
                            instance = SymbolInstance(path=path, reference=reference, unit=unit)
=======
                            instance = SymbolInstance(
                                path=path,
                                reference=reference,
                                unit=unit,
                                project=project if project is not None else "",
                            )
>>>>>>> 3a5c864c
                            instances.append(instance)

        return instances

    def _parse_pin_uuid(self, item: List[Any]) -> Optional[Dict[str, Any]]:
        """
        Parse pin UUID from S-expression.

        Format:
        (pin "1" (uuid "df660b58-5cdf-473e-8c0a-859cae977374"))

        Returns:
            Dict with 'number' and 'uuid' keys, or None if invalid
        """
        try:
            if len(item) < 2:
                return None

            # Pin number is the second element
            pin_number = str(item[1])

            # Look for uuid sub-element
            pin_uuid = None
            for sub_item in item[2:]:
                if not isinstance(sub_item, list) or len(sub_item) == 0:
                    continue

                element_type = (
                    str(sub_item[0]) if isinstance(sub_item[0], sexpdata.Symbol) else None
                )
                if element_type == "uuid":
                    pin_uuid = sub_item[1] if len(sub_item) > 1 else None
                    break

            if pin_number and pin_uuid:
                return {
                    "number": pin_number,
                    "uuid": pin_uuid,
                }

            return None

        except Exception as e:
            logger.warning(f"Error parsing pin UUID: {e}")
            return None

    def _symbol_to_sexp(self, symbol_data: Dict[str, Any], schematic_uuid: str = None) -> List[Any]:
        """Convert symbol to S-expression."""
        sexp = [sexpdata.Symbol("symbol")]

        if symbol_data.get("lib_id"):
            sexp.append([sexpdata.Symbol("lib_id"), symbol_data["lib_id"]])

        # Add position and rotation (preserve original format)
        pos = symbol_data.get("position", Point(0, 0))
        rotation = symbol_data.get("rotation", 0)
        # Format numbers as integers if they are whole numbers
        x = int(pos.x) if pos.x == int(pos.x) else pos.x
        y = int(pos.y) if pos.y == int(pos.y) else pos.y
        r = int(rotation) if rotation == int(rotation) else rotation
        # Always include rotation for format consistency with KiCAD
        sexp.append([sexpdata.Symbol("at"), x, y, r])

        # Add unit (required by KiCAD)
        unit = symbol_data.get("unit", 1)
        sexp.append([sexpdata.Symbol("unit"), unit])

        # Add simulation and board settings (required by KiCAD)
        sexp.append([sexpdata.Symbol("exclude_from_sim"), "no"])
        sexp.append([sexpdata.Symbol("in_bom"), "yes" if symbol_data.get("in_bom", True) else "no"])
        sexp.append(
            [sexpdata.Symbol("on_board"), "yes" if symbol_data.get("on_board", True) else "no"]
        )
        sexp.append([sexpdata.Symbol("dnp"), "no"])
        sexp.append([sexpdata.Symbol("fields_autoplaced"), "yes" if symbol_data.get("fields_autoplaced", True) else "no"])

        if symbol_data.get("uuid"):
            sexp.append([sexpdata.Symbol("uuid"), symbol_data["uuid"]])

        # Add properties with proper positioning and effects
        lib_id = symbol_data.get("lib_id", "")
        is_power_symbol = "power:" in lib_id
        rotation = symbol_data.get("rotation", 0)

        # Get hidden_properties set for visibility control
        hidden_props = symbol_data.get("hidden_properties", set())

        if symbol_data.get("reference"):
            # Check for preserved S-expression
            preserved_ref = symbol_data.get("properties", {}).get("__sexp_Reference")
            if preserved_ref:
                # Use preserved format but update value and hide flag
                ref_prop = list(preserved_ref)
                if len(ref_prop) >= 3:
                    ref_prop[2] = symbol_data["reference"]
                # Update hide flag based on hidden_properties set
                ref_should_hide = "Reference" in hidden_props
                ref_prop = self._update_property_hide_flag(ref_prop, ref_should_hide)
                sexp.append(ref_prop)
            else:
                # No preserved format - create new (for newly added components)
                # Default: hide for power symbols, otherwise visible
                ref_hide = (
                    "Reference" in hidden_props
                    if "Reference" in hidden_props or not is_power_symbol
                    else is_power_symbol
                )
                ref_prop = self._create_property_with_positioning(
                    "Reference",
                    symbol_data["reference"],
                    pos,
                    0,
                    "left",
                    hide=ref_hide,
                    rotation=rotation,
<<<<<<< HEAD
=======
                    lib_id=lib_id,
>>>>>>> 3a5c864c
                )
                sexp.append(ref_prop)

        if symbol_data.get("value"):
            # Check for preserved S-expression
            preserved_val = symbol_data.get("properties", {}).get("__sexp_Value")
            if preserved_val:
                # Use preserved format but update value and hide flag
                val_prop = list(preserved_val)
                if len(val_prop) >= 3:
                    val_prop[2] = symbol_data["value"]
                # Update hide flag based on hidden_properties set
                val_should_hide = "Value" in hidden_props
                val_prop = self._update_property_hide_flag(val_prop, val_should_hide)
                sexp.append(val_prop)
            else:
                # No preserved format - create new (for newly added components)
                val_hide = "Value" in hidden_props
                if is_power_symbol:
                    val_prop = self._create_power_symbol_value_property(
                        symbol_data["value"], pos, lib_id, rotation
                    )
                else:
                    val_prop = self._create_property_with_positioning(
                        "Value",
                        symbol_data["value"],
                        pos,
                        1,
                        "left",
                        hide=val_hide,
                        rotation=rotation,
                        lib_id=lib_id,
                    )
                sexp.append(val_prop)

        footprint = symbol_data.get("footprint")
        if footprint is not None:  # Include empty strings but not None
            # Check for preserved S-expression
            preserved_fp = symbol_data.get("properties", {}).get("__sexp_Footprint")
            if preserved_fp:
                # Use preserved format but update value and hide flag
                fp_prop = list(preserved_fp)
                if len(fp_prop) >= 3:
                    fp_prop[2] = footprint
                # Update hide flag based on hidden_properties set
                fp_should_hide = "Footprint" in hidden_props
                fp_prop = self._update_property_hide_flag(fp_prop, fp_should_hide)
                sexp.append(fp_prop)
            else:
                # No preserved format - create new (for newly added components)
                # Default: Footprint is usually hidden
                fp_hide = "Footprint" in hidden_props if "Footprint" in hidden_props else True
                fp_prop = self._create_property_with_positioning(
                    "Footprint", footprint, pos, 2, "left", hide=fp_hide, lib_id=lib_id
                )
                sexp.append(fp_prop)

        # Standard properties that are typically hidden by KiCAD (unless explicitly made visible)
        STANDARD_HIDDEN_PROPS = {
            "Datasheet",
            "Description",
            "ki_keywords",
            "ki_description",
            "ki_fp_filters",
        }

        # Standard properties handled separately above
        STANDARD_PROPERTIES = {"Reference", "Value", "Footprint"}

        for prop_name, prop_value in symbol_data.get("properties", {}).items():
            # Skip internal preservation keys
            if prop_name.startswith("__sexp_"):
                continue

            # Skip standard properties (Reference, Value, Footprint) - already handled above
            if prop_name in STANDARD_PROPERTIES:
                continue

            # Extract actual value - prop_value might be a dict (parsed property) or string (legacy)
            if isinstance(prop_value, dict):
                actual_value = prop_value.get("value", "")
            else:
                actual_value = prop_value

            # Determine hide state:
            # 1. If explicitly in hidden_props -> hide
            # 2. Else if standard property -> default to hidden
            # 3. Else custom property -> default to visible
            if prop_name in hidden_props:
                should_hide = True
            elif prop_name in STANDARD_HIDDEN_PROPS:
                should_hide = True
            else:
                should_hide = False

            # Check if we have a preserved S-expression for this custom property
            preserved_prop = symbol_data.get("properties", {}).get(f"__sexp_{prop_name}")
            if preserved_prop:
                # Use preserved format but update value and hide flag
                prop = list(preserved_prop)
                if len(prop) >= 3:
                    # Re-escape quotes when saving
                    escaped_value = str(actual_value).replace('"', '\\"')
                    prop[2] = escaped_value

                # Update hide flag based on hidden_properties set
                prop = self._update_property_hide_flag(prop, should_hide)
                sexp.append(prop)
            else:
                # No preserved format - create new (for newly added properties)
                escaped_value = str(actual_value).replace('"', '\\"')
                prop = self._create_property_with_positioning(
                    prop_name, escaped_value, pos, 3, "left", hide=should_hide
                )
                sexp.append(prop)

        # Add pin UUID assignments (required by KiCAD)
        pin_uuids_dict = symbol_data.get("pin_uuids", {})
        pins_list = symbol_data.get("pins", [])

        # If we have stored pin UUIDs, use those (loaded from file)
        if pin_uuids_dict:
            for pin_number, pin_uuid in pin_uuids_dict.items():
                sexp.append(
                    [sexpdata.Symbol("pin"), str(pin_number), [sexpdata.Symbol("uuid"), pin_uuid]]
                )
        # Otherwise, generate UUIDs for pins from library definition (newly added components)
        elif pins_list:
            for pin in pins_list:
                pin_number = str(pin.number)
                pin_uuid = str(uuid.uuid4())
                sexp.append(
                    [sexpdata.Symbol("pin"), pin_number, [sexpdata.Symbol("uuid"), pin_uuid]]
                )

        # Add instances section (required by KiCAD)
        from ...core.config import config

        # HIERARCHICAL FIX: Check if user explicitly set instances
        # If so, preserve them exactly as-is (don't generate!)
        user_instances = symbol_data.get("instances")
        if user_instances:
            logger.debug(
                f"🔍 HIERARCHICAL FIX: Component {symbol_data.get('reference')} has {len(user_instances)} user-set instance(s)"
            )
            # Build instances sexp from user data
            instances_sexp = [sexpdata.Symbol("instances")]
            for inst in user_instances:
<<<<<<< HEAD
                project = inst.get("project", getattr(self, "project_name", "circuit"))
                path = inst.get("path", "/")
                reference = inst.get("reference", symbol_data.get("reference", "U?"))
                unit = inst.get("unit", 1)
=======
                # Handle both SymbolInstance objects and dicts for backward compatibility
                if hasattr(inst, "project"):  # SymbolInstance object
                    project = inst.project
                    path = inst.path
                    reference = inst.reference
                    unit = inst.unit
                else:  # Dict (legacy)
                    project = inst.get("project", getattr(self, "project_name", "circuit"))
                    path = inst.get("path", "/")
                    reference = inst.get("reference", symbol_data.get("reference", "U?"))
                    unit = inst.get("unit", 1)
>>>>>>> 3a5c864c

                logger.debug(
                    f"   Instance: project={project}, path={path}, ref={reference}, unit={unit}"
                )

                instances_sexp.append(
                    [
                        sexpdata.Symbol("project"),
                        project,
                        [
                            sexpdata.Symbol("path"),
                            path,  # PRESERVE user-set hierarchical path!
                            [sexpdata.Symbol("reference"), reference],
                            [sexpdata.Symbol("unit"), unit],
                        ],
                    ]
                )
            sexp.append(instances_sexp)
        else:
            # No user-set instances - generate default (backward compatibility)
            logger.debug(
                f"🔍 HIERARCHICAL FIX: Component {symbol_data.get('reference')} has NO user instances, generating default"
            )

            # Get project name from config or properties
            project_name = symbol_data.get("properties", {}).get("project_name")
            if not project_name:
                project_name = getattr(self, "project_name", config.defaults.project_name)

            # CRITICAL FIX: Use the FULL hierarchy_path from properties if available
            # For hierarchical schematics, this contains the complete path: /root_uuid/sheet_symbol_uuid/...
            # This ensures KiCad can properly annotate components in sub-sheets
            hierarchy_path = symbol_data.get("properties", {}).get("hierarchy_path")
            if hierarchy_path:
                # Use the full hierarchical path (includes root + all sheet symbols)
                instance_path = hierarchy_path
                logger.debug(
                    f"🔧 Using FULL hierarchy_path: {instance_path} for component {symbol_data.get('reference', 'unknown')}"
                )
            else:
                # Fallback: use root_uuid or schematic_uuid for flat designs
                root_uuid = (
                    symbol_data.get("properties", {}).get("root_uuid")
                    or schematic_uuid
                    or str(uuid.uuid4())
                )
                instance_path = f"/{root_uuid}"
                logger.debug(
                    f"🔧 Using root UUID path: {instance_path} for component {symbol_data.get('reference', 'unknown')}"
                )

            logger.debug(
                f"🔧 Component properties keys: {list(symbol_data.get('properties', {}).keys())}"
            )
            logger.debug(f"🔧 Using project name: '{project_name}'")

            sexp.append(
                [
                    sexpdata.Symbol("instances"),
                    [
                        sexpdata.Symbol("project"),
                        project_name,
                        [
                            sexpdata.Symbol("path"),
                            instance_path,
                            [sexpdata.Symbol("reference"), symbol_data.get("reference", "U?")],
                            [sexpdata.Symbol("unit"), symbol_data.get("unit", 1)],
                        ],
                    ],
                ]
            )

        return sexp

    def _create_property_with_positioning(
        self,
        prop_name: str,
        prop_value: str,
        component_pos: Point,
        offset_index: int,
        justify: str = "left",
        hide: bool = False,
        rotation: float = 0,
        lib_id: str = None,
    ) -> List[Any]:
        """Create a property with proper positioning and effects like KiCAD."""
        from ...core.property_positioning import get_property_position

        # Calculate property position using library-specific positioning
        if lib_id and prop_name in ["Reference", "Value", "Footprint"]:
            prop_x, prop_y, text_rotation = get_property_position(
                lib_id, prop_name, (component_pos.x, component_pos.y), rotation
            )
        else:
            # Fallback for custom properties or when lib_id not available
            from ...core.config import config
            prop_x, prop_y, text_rotation = config.get_property_position(
                prop_name, (component_pos.x, component_pos.y), offset_index, rotation
            )

        # Build effects section based on hide status
        effects = [
            sexpdata.Symbol("effects"),
            [sexpdata.Symbol("font"), [sexpdata.Symbol("size"), 1.27, 1.27]],
        ]

        # Only add justify for visible properties or Reference/Value
        if not hide or prop_name in ["Reference", "Value"]:
            effects.append([sexpdata.Symbol("justify"), sexpdata.Symbol(justify)])

        if hide:
            effects.append([sexpdata.Symbol("hide"), sexpdata.Symbol("yes")])

        prop_sexp = [
            sexpdata.Symbol("property"),
            prop_name,
            prop_value,
            [
                sexpdata.Symbol("at"),
                round(prop_x, 4) if prop_x != int(prop_x) else int(prop_x),
                round(prop_y, 4) if prop_y != int(prop_y) else int(prop_y),
                text_rotation,
            ],
            effects,
        ]

        return prop_sexp

    def _create_power_symbol_value_property(
        self, value: str, component_pos: Point, lib_id: str, rotation: float = 0
    ) -> List[Any]:
        """Create Value property for power symbols with correct positioning.

        Matches circuit-synth power_symbol_positioning.py logic exactly.
        """
        offset = 5.08  # KiCad standard offset
        is_gnd_type = "GND" in lib_id.upper() or "VSS" in lib_id.upper()

        # Rotation-aware positioning (matching circuit-synth logic)
        if rotation == 0:
            if is_gnd_type:
                prop_x, prop_y = (
                    component_pos.x,
                    component_pos.y + offset,
                )  # GND points down, text below
            else:
                prop_x, prop_y = (
                    component_pos.x,
                    component_pos.y - offset,
                )  # VCC points up, text above
        elif rotation == 90:
            if is_gnd_type:
                prop_x, prop_y = component_pos.x - offset, component_pos.y  # GND left, text left
            else:
                prop_x, prop_y = component_pos.x + offset, component_pos.y  # VCC right, text right
        elif rotation == 180:
            if is_gnd_type:
                prop_x, prop_y = (
                    component_pos.x,
                    component_pos.y - offset,
                )  # GND inverted up, text above
            else:
                prop_x, prop_y = (
                    component_pos.x,
                    component_pos.y + offset,
                )  # VCC inverted down, text below
        elif rotation == 270:
            if is_gnd_type:
                prop_x, prop_y = component_pos.x + offset, component_pos.y  # GND right, text right
            else:
                prop_x, prop_y = component_pos.x - offset, component_pos.y  # VCC left, text left
        else:
            # Fallback for non-standard rotations
            prop_x, prop_y = component_pos.x, (
                component_pos.y - offset if not is_gnd_type else component_pos.y + offset
            )

        prop_sexp = [
            sexpdata.Symbol("property"),
            "Value",
            value,
            [
                sexpdata.Symbol("at"),
                round(prop_x, 4) if prop_x != int(prop_x) else int(prop_x),
                round(prop_y, 4) if prop_y != int(prop_y) else int(prop_y),
                0,
            ],
            [
                sexpdata.Symbol("effects"),
                [sexpdata.Symbol("font"), [sexpdata.Symbol("size"), 1.27, 1.27]],
            ],
        ]

        return prop_sexp<|MERGE_RESOLUTION|>--- conflicted
+++ resolved
@@ -92,14 +92,11 @@
                 elif element_type == "on_board":
                     symbol_data["on_board"] = parse_bool_property(
                         sub_item[1] if len(sub_item) > 1 else None, default=True
-<<<<<<< HEAD
-=======
                     )
                 elif element_type == "fields_autoplaced":
                     symbol_data["fields_autoplaced"] = parse_bool_property(
                         sub_item[1] if len(sub_item) > 1 else None,
                         default=True
->>>>>>> 3a5c864c
                     )
                 elif element_type == "instances":
                     # Parse instances section
@@ -121,8 +118,6 @@
             logger.warning(f"Error parsing symbol: {e}")
             return None
 
-<<<<<<< HEAD
-=======
     def _update_property_hide_flag(self, property_sexp: List[Any], should_hide: bool) -> List[Any]:
         """
         Update the hide flag in a property S-expression.
@@ -175,7 +170,6 @@
 
         return prop
 
->>>>>>> 3a5c864c
     def _parse_property(self, item: List[Any]) -> Optional[Dict[str, Any]]:
         """Parse a property definition and extract all metadata.
 
@@ -316,16 +310,12 @@
 
                         # Create instance
                         if path and reference:
-<<<<<<< HEAD
-                            instance = SymbolInstance(path=path, reference=reference, unit=unit)
-=======
                             instance = SymbolInstance(
                                 path=path,
                                 reference=reference,
                                 unit=unit,
                                 project=project if project is not None else "",
                             )
->>>>>>> 3a5c864c
                             instances.append(instance)
 
         return instances
@@ -441,10 +431,7 @@
                     "left",
                     hide=ref_hide,
                     rotation=rotation,
-<<<<<<< HEAD
-=======
                     lib_id=lib_id,
->>>>>>> 3a5c864c
                 )
                 sexp.append(ref_prop)
 
@@ -593,12 +580,6 @@
             # Build instances sexp from user data
             instances_sexp = [sexpdata.Symbol("instances")]
             for inst in user_instances:
-<<<<<<< HEAD
-                project = inst.get("project", getattr(self, "project_name", "circuit"))
-                path = inst.get("path", "/")
-                reference = inst.get("reference", symbol_data.get("reference", "U?"))
-                unit = inst.get("unit", 1)
-=======
                 # Handle both SymbolInstance objects and dicts for backward compatibility
                 if hasattr(inst, "project"):  # SymbolInstance object
                     project = inst.project
@@ -610,7 +591,6 @@
                     path = inst.get("path", "/")
                     reference = inst.get("reference", symbol_data.get("reference", "U?"))
                     unit = inst.get("unit", 1)
->>>>>>> 3a5c864c
 
                 logger.debug(
                     f"   Instance: project={project}, path={path}, ref={reference}, unit={unit}"
