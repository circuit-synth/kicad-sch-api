"""
Modern collection architecture for KiCAD schematic elements.

This module provides a unified collection framework with:
- Centralized index management via IndexRegistry
- Lazy index rebuilding for performance
- Configurable validation levels
- Auto-tracking property dictionaries
- Batch mode for bulk operations
"""

from .base import (
    BaseCollection,
    IndexSpec,
    IndexRegistry,
    PropertyDict,
    ValidationLevel,
)
<<<<<<< HEAD
from .components import Component, ComponentCollection

# Other collections to be implemented
# from .junctions import JunctionCollection
# from .labels import LabelCollection
# from .wires import WireCollection
=======
from .junctions import JunctionCollection
from .labels import LabelCollection, LabelElement
from .wires import WireCollection

# Component collection from components worktree (when merged)
# from .components import Component, ComponentCollection
>>>>>>> dbfca4e4

__all__ = [
    "BaseCollection",
    "IndexSpec",
    "IndexRegistry",
    "PropertyDict",
    "ValidationLevel",
<<<<<<< HEAD
    "Component",
    "ComponentCollection",
    # "WireCollection",
    # "JunctionCollection",
    # "LabelCollection",
=======
    "JunctionCollection",
    "LabelCollection",
    "LabelElement",
    "WireCollection",
    # "Component",
    # "ComponentCollection",
>>>>>>> dbfca4e4
]<|MERGE_RESOLUTION|>--- conflicted
+++ resolved
@@ -16,21 +16,10 @@
     PropertyDict,
     ValidationLevel,
 )
-<<<<<<< HEAD
 from .components import Component, ComponentCollection
-
-# Other collections to be implemented
-# from .junctions import JunctionCollection
-# from .labels import LabelCollection
-# from .wires import WireCollection
-=======
 from .junctions import JunctionCollection
 from .labels import LabelCollection, LabelElement
 from .wires import WireCollection
-
-# Component collection from components worktree (when merged)
-# from .components import Component, ComponentCollection
->>>>>>> dbfca4e4
 
 __all__ = [
     "BaseCollection",
@@ -38,18 +27,10 @@
     "IndexRegistry",
     "PropertyDict",
     "ValidationLevel",
-<<<<<<< HEAD
     "Component",
     "ComponentCollection",
-    # "WireCollection",
-    # "JunctionCollection",
-    # "LabelCollection",
-=======
     "JunctionCollection",
     "LabelCollection",
     "LabelElement",
     "WireCollection",
-    # "Component",
-    # "ComponentCollection",
->>>>>>> dbfca4e4
 ]