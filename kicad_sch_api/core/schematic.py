--- conflicted
+++ resolved
@@ -19,7 +19,7 @@
 from .components import ComponentCollection
 from .formatter import ExactFormatter
 from .junctions import JunctionCollection
-<<<<<<< HEAD
+from .labels import LabelCollection
 from .managers import (
     FileIOManager,
     FormatSyncManager,
@@ -30,11 +30,8 @@
     ValidationManager,
     WireManager,
 )
-=======
-from .labels import LabelCollection
 from .nets import NetCollection
 from .no_connects import NoConnectCollection
->>>>>>> 17eb6348
 from .parser import SExpressionParser
 from .texts import TextCollection
 from .types import (
@@ -156,19 +153,6 @@
                 junctions.append(junction)
         self._junctions = JunctionCollection(junctions)
 
-<<<<<<< HEAD
-        # Initialize specialized managers
-        self._file_io_manager = FileIOManager()
-        self._format_sync_manager = FormatSyncManager(self._data)
-        self._graphics_manager = GraphicsManager(self._data)
-        self._metadata_manager = MetadataManager(self._data)
-        self._sheet_manager = SheetManager(self._data)
-        self._text_element_manager = TextElementManager(self._data)
-        self._wire_manager = WireManager(self._data, self._wires, self._components)
-        self._validation_manager = ValidationManager(
-            self._data, self._components, self._wires
-        )
-=======
         # Initialize text collection
         text_data = self._data.get("texts", [])
         texts = []
@@ -259,7 +243,18 @@
                 )
                 nets.append(net)
         self._nets = NetCollection(nets)
->>>>>>> 17eb6348
+
+        # Initialize specialized managers
+        self._file_io_manager = FileIOManager()
+        self._format_sync_manager = FormatSyncManager(self._data)
+        self._graphics_manager = GraphicsManager(self._data)
+        self._metadata_manager = MetadataManager(self._data)
+        self._sheet_manager = SheetManager(self._data)
+        self._text_element_manager = TextElementManager(self._data)
+        self._wire_manager = WireManager(self._data, self._wires, self._components)
+        self._validation_manager = ValidationManager(
+            self._data, self._components, self._wires
+        )
 
         # Track modifications for save optimization
         self._modified = False
@@ -270,15 +265,10 @@
         self._total_operation_time = 0.0
 
         logger.debug(
-<<<<<<< HEAD
-            f"Schematic initialized with managers: {len(self._components)} components, "
-            f"{len(self._wires)} wires, and {len(self._junctions)} junctions"
-=======
             f"Schematic initialized with {len(self._components)} components, {len(self._wires)} wires, "
             f"{len(self._junctions)} junctions, {len(self._texts)} texts, {len(self._labels)} labels, "
             f"{len(self._hierarchical_labels)} hierarchical labels, {len(self._no_connects)} no-connects, "
-            f"and {len(self._nets)} nets"
->>>>>>> 17eb6348
+            f"and {len(self._nets)} nets with managers initialized"
         )
 
     @classmethod
@@ -412,9 +402,6 @@
     @property
     def modified(self) -> bool:
         """Whether schematic has been modified since last save."""
-<<<<<<< HEAD
-        return self._modified or self._components._modified or self._format_sync_manager.is_dirty()
-=======
         return (
             self._modified
             or self._components._modified
@@ -425,6 +412,7 @@
             or self._hierarchical_labels._modified
             or self._no_connects._modified
             or self._nets._modified
+            or self._format_sync_manager.is_dirty()
         )
 
     @property
@@ -451,7 +439,6 @@
     def nets(self) -> NetCollection:
         """Collection of all electrical nets in the schematic."""
         return self._nets
->>>>>>> 17eb6348
 
     # Pin positioning methods (delegated to WireManager)
     def get_component_pin_position(self, reference: str, pin_number: str) -> Optional[Point]:
